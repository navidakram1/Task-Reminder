--- conflicted
+++ resolved
@@ -1,67 +1,37 @@
-<<<<<<< HEAD
 import { createClient } from '@supabase/supabase-js';
 import { Platform } from 'react-native';
 import 'react-native-url-polyfill/auto';
 
-let storage;
-if (Platform.OS === 'web') {
-  storage = undefined; // Supabase will use localStorage by default on web
-} else {
-  // Only import AsyncStorage on native
-  storage = require('@react-native-async-storage/async-storage').default;
-}
-=======
-import AsyncStorage from '@react-native-async-storage/async-storage'
-import { createClient } from '@supabase/supabase-js'
-import { Platform } from 'react-native'
-import 'react-native-url-polyfill/auto'
->>>>>>> 8e42a403
-
-const supabaseUrl = process.env.EXPO_PUBLIC_SUPABASE_URL || 'https://ftjhtxlpjchrobftmnei.supabase.co'
-const supabaseAnonKey = process.env.EXPO_PUBLIC_SUPABASE_KEY || 'eyJhbGciOiJIUzI1NiIsInR5cCI6IkpXVCJ9.eyJpc3MiOiJzdXBhYmFzZSIsInJlZiI6ImZ0amh0eGxwamNocm9iZnRtbmVpIiwicm9sZSI6ImFub24iLCJpYXQiOjE3NTMzODg3NTUsImV4cCI6MjA2ODk2NDc1NX0.nJQUFU7sPIUHRgUsd7Ij9wngew1WraNnPgPCULIO1Y4'
+const supabaseUrl = process.env.EXPO_PUBLIC_SUPABASE_URL || 'https://ftjhtxlpjchrobftmnei.supabase.co';
+const supabaseAnonKey = process.env.EXPO_PUBLIC_SUPABASE_KEY || 'eyJhbGciOiJIUzI1NiIsInR5cCI6IkpXVCJ9.eyJpc3MiOiJzdXBhYmFzZSIsInJlZiI6ImZ0amh0eGxwamNocm9iZnRtbmVpIiwicm9sZSI6ImFub24iLCJpYXQiOjE3NTMzODg3NTUsImV4cCI6MjA2ODk2NDc1NX0.nJQUFU7sPIUHRgUsd7Ij9wngew1WraNnPgPCULIO1Y4';
 
 // Web-compatible storage
-const isWeb = typeof window !== 'undefined' && Platform.OS === 'web'
+declare const window: any;
+const isWeb = typeof window !== 'undefined' && Platform.OS === 'web';
 
-const storage = isWeb ? {
-  getItem: (key: string) => {
-    try {
-      return Promise.resolve(window.localStorage.getItem(key))
-    } catch {
-      return Promise.resolve(null)
+const storage = isWeb
+  ? {
+      getItem: (key: string) => Promise.resolve(window.localStorage.getItem(key)),
+      setItem: (key: string, value: string) => {
+        window.localStorage.setItem(key, value);
+        return Promise.resolve();
+      },
+      removeItem: (key: string) => {
+        window.localStorage.removeItem(key);
+        return Promise.resolve();
+      },
     }
-  },
-  setItem: (key: string, value: string) => {
-    try {
-      window.localStorage.setItem(key, value)
-      return Promise.resolve()
-    } catch {
-      return Promise.resolve()
-    }
-  },
-  removeItem: (key: string) => {
-    try {
-      window.localStorage.removeItem(key)
-      return Promise.resolve()
-    } catch {
-      return Promise.resolve()
-    }
-  },
-} : AsyncStorage
+  : require('@react-native-async-storage/async-storage').default;
 
 export const supabase = createClient(supabaseUrl, supabaseAnonKey, {
   auth: {
-<<<<<<< HEAD
     storage,
-=======
-    storage: storage,
->>>>>>> 8e42a403
     autoRefreshToken: true,
     persistSession: true,
     detectSessionInUrl: isWeb,
     flowType: isWeb ? 'pkce' : 'implicit',
   },
-})
+});
 
 // Database Types
 export interface User {
